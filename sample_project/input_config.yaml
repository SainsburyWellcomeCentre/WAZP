videos_dir_path: ./sample_project/videos
metadata_fields_file_path: ./sample_project/metadata_fields.yaml
metadata_key_field_str: File
pose_estimation_results_path: ./sample_project/pose_estimation_results
model_str: DLC_resnet50_jwasp_femaleandmaleSep12shuffle1_1000000
dashboard_export_data_path: ./sample_project/output
<<<<<<< HEAD
roi_names:
  - "enclosure"
  - "nectar1_box"
  - "control_box"
  - "water-only_box"
  - "nectar2_box"
  - "tube"
=======
ROI_tags:
  - enclosure
  - left_box
  - top_box
  - right_box
  - bottom_box
  - tube
>>>>>>> cf601c07
event_tags:
  - experiment_start
  - box_1_open
  - box_1_closed
  - experiment_end
use_ROIs_order_as_hierarchy: False
buffer_around_ROIs_boundaries: 1e-09<|MERGE_RESOLUTION|>--- conflicted
+++ resolved
@@ -4,7 +4,6 @@
 pose_estimation_results_path: ./sample_project/pose_estimation_results
 model_str: DLC_resnet50_jwasp_femaleandmaleSep12shuffle1_1000000
 dashboard_export_data_path: ./sample_project/output
-<<<<<<< HEAD
 roi_names:
   - "enclosure"
   - "nectar1_box"
@@ -12,15 +11,6 @@
   - "water-only_box"
   - "nectar2_box"
   - "tube"
-=======
-ROI_tags:
-  - enclosure
-  - left_box
-  - top_box
-  - right_box
-  - bottom_box
-  - tube
->>>>>>> cf601c07
 event_tags:
   - experiment_start
   - box_1_open
