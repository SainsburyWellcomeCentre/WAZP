--- conflicted
+++ resolved
@@ -1,11 +1,7 @@
-<<<<<<< HEAD
-import pytest
-=======
 from pathlib import Path
 
 import pytest
 from dash.testing.composite import DashComposite
->>>>>>> 7852d8e6
 from selenium.webdriver.chrome.options import Options
 
 
