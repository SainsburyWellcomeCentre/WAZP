[project]
name = "WAZP"
authors = [
  {name = "Sofia Miñano", email = "s.minano@ucl.ac.uk"},
  {name = "Nikoloz Sirmpilatze", email = "niko.sirbiladze@gmail.com"},
  {name = "Sam Cunliffe", email = "s.cunliffe@ucl.ac.uk"},
  {name = "Adam Tyson", email = "code@adamltyson.com"}
]
description = "Wasp Animal-tracking Zoo project with Pose estimation"
readme = "README.md"
requires-python = ">=3.9.0"
dynamic = ["version"]

license = {text = "BSD-3-Clause"}

dependencies = [
  "tables",
  "blosc2",
  "numpy",
  "pillow",
  "pandas",
  "dash",
  "dash-bootstrap-components",
  "opencv-python",
  "PyYAML",
  "shapely",
  "openpyxl",
  "defusedxml"
]

classifiers = [
    "Development Status :: 2 - Pre-Alpha",
    "Programming Language :: Python",
    "Programming Language :: Python :: 3",
    "Programming Language :: Python :: 3.9",
    "Programming Language :: Python :: 3.10",
    "Operating System :: OS Independent",
    "License :: OSI Approved :: BSD License",
]

[project.urls]
"Homepage" = "https://github.com/SainsburyWellcomeCentre/WAZP"
"Bug tracker" = "https://github.com/SainsburyWellcomeCentre/WAZP/issues"
"Documentation" = "https://SainsburyWellcomeCentre.github.io/WAZP"
"Source code" = "https://github.com/SainsburyWellcomeCentre/WAZP"
"User support" = "https://github.com/SainsburyWellcomeCentre/WAZP/issues"

[project.scripts]
startwazp = "wazp.app:startwazp"

[project.optional-dependencies]
dev = [
    "pytest",
    "pytest-cov",
    "coverage",
    "dash[testing]",
    "tox",
    "black",
    "ruff",
    "mypy",
    "pre-commit",
    "setuptools-scm",
    "types-PyYAML",
    "pandas-stubs",
    "types-Pillow",
]



[build-system]
requires = [
    "setuptools>=45",
    "wheel",
    "setuptools_scm[toml]>=6.2",
]
build-backend = "setuptools.build_meta"

[tool.setuptools]
include-package-data = true

[tool.setuptools.packages.find]
include = ["wazp*"]
exclude = ["tests*", "docs*"]

[tool.pytest.ini_options]
addopts = "--cov=wazp"

[tool.black]
target-version = ['py39', 'py310']
skip-string-normalization = false
line-length = 90
exclude = '''
(
  /(
      \.eggs
    | \.git
    | \.hg
    | \.mypy_cache
    | \.tox
    | \.venv
    | _build
    | buck-out
    | build
    | dist
    | examples
  )/
)
'''

<<<<<<< HEAD
[tool.isort]
profile = "black"
line_length = 90
=======
[tool.ruff]
line-length = 79
exclude = ["__init__.py","build",".eggs"]
select = ["I", "E", "F"]
fix = true
>>>>>>> 3c67c439

[tool.setuptools_scm]

[tool.check-manifest]
ignore = [
    "*.yaml",
    "tox.ini",
    "tests/*",
    "tests/test_unit/*",
    "tests/test_integration/*",
    "docs/",
    "docs/source/",
]

[[tool.mypy.overrides]]
module = [
  "dash.*",
  "dash_bootstrap_components.*",
  "h5py.*",
  "matplotlib.*",
  "plotly.*",
  "cv2.*",
  "shapely.*",
]
ignore_missing_imports = true<|MERGE_RESOLUTION|>--- conflicted
+++ resolved
@@ -107,17 +107,11 @@
 )
 '''
 
-<<<<<<< HEAD
-[tool.isort]
-profile = "black"
-line_length = 90
-=======
 [tool.ruff]
 line-length = 79
 exclude = ["__init__.py","build",".eggs"]
 select = ["I", "E", "F"]
 fix = true
->>>>>>> 3c67c439
 
 [tool.setuptools_scm]
 
