--- conflicted
+++ resolved
@@ -681,12 +681,7 @@
             # in the video dir
             # TODO: select whether to overwrite existing YAML?
             video_dir = app_storage["config"]["videos_dir_path"]
-<<<<<<< HEAD
             field_to_use_as_filename = app_storage["config"]["metadata_key_field_str"]
-=======
-            field_to_use_as_filename = app_storage["config"][
-                "metadata_key_field_str"
-            ]
 
             list_filepaths_to_check = [
                 pl.Path(video_dir, row[field_to_use_as_filename])
@@ -701,7 +696,6 @@
             ]
 
             # dump as yaml files
->>>>>>> 89f0e287
             for row in list_dict_per_row:
                 yaml_filename = (
                     pl.Path(row[field_to_use_as_filename]).stem + ".metadata.yaml"
