--- conflicted
+++ resolved
@@ -126,21 +126,14 @@
             # restrict ROI options to the ones not already stored
             if video_name in roi_storage.keys():
                 stored_roi_names = [
-                    shape["roi_name"]
-                    for shape in roi_storage[video_name]["shapes"]
+                    shape["roi_name"] for shape in roi_storage[video_name]["shapes"]
                 ]
-                options = [
-                    opt
-                    for opt in options
-                    if opt["value"] not in stored_roi_names
-                ]
+                options = [opt for opt in options if opt["value"] not in stored_roi_names]
 
             # If there are no ROIs to draw
             if len(options) == 0:
                 # Display a message in the ROI dropdown
-                options = [
-                    {"label": "All ROIs have been drawn.", "value": "none"}
-                ]
+                options = [{"label": "All ROIs have been drawn.", "value": "none"}]
 
             # Set the value to the first ROI in the list
             value = options[0]["value"]
@@ -567,15 +560,6 @@
             current_fig["layout"]["shapes"] = graph_shapes
             return current_fig, dash.no_update, dash.no_update, dash.no_update
 
-<<<<<<< HEAD
-        # If triggered by a change in the ROI dropdown
-        # maintain the current figure and only update the new shape color
-        elif trigger == "roi-select.value":
-            current_fig["layout"]["newshape"]["line"]["color"] = next_shape_color
-            return current_fig, dash.no_update, dash.no_update, dash.no_update
-
-=======
->>>>>>> 3c67c439
         # If triggered by a change in the video or frame
         # Load the frame into a new figure
         else:
