import math
import pathlib as pl
from datetime import datetime, timedelta
from typing import Callable

import cv2
import pandas as pd
import plotly.express as px
import yaml
from dash import dash_table


def df_from_metadata_yaml_files(
    parent_dir: str, metadata_fields_dict: dict
) -> pd.DataFrame:
    """Build a dataframe from all the metadata.yaml files in the input parent
    directory.

    If there are no metadata.yaml files in the parent directory, make a
    dataframe with the columns as defined in the metadata fields
    description and empty (string) fields


    Parameters
    ----------
    parent_dir : str
        path to directory with video metadata.yaml files
    metadata_fields_dict : dict
        dictionary with metadata fields descriptions

    Returns
    -------
    pd.DataFrame
        a pandas dataframe in which each row holds the metadata for one video
    """

    # List of metadata files in parent directory
    list_metadata_files = [
        str(f)
        for f in pl.Path(parent_dir).iterdir()
        if str(f).endswith(".metadata.yaml")
    ]

    # If there are no metadata (yaml) files:
    #  build dataframe from metadata_fields_dict
    if not list_metadata_files:
        return pd.DataFrame.from_dict(
            {c: [""] for c in metadata_fields_dict.keys()},
            orient="columns",
        )
    # If there are metadata (yaml) files:
    # build dataframe from yaml files
    else:
        list_df_metadata = []
        for yl in list_metadata_files:
            with open(yl) as ylf:
                list_df_metadata.append(
                    pd.DataFrame.from_dict(
                        {
                            k: [v if not isinstance(v, dict) else str(v)]
                            # in the df we pass to the dash table component,
                            # values need to be either str, number or bool
                            for k, v in yaml.safe_load(ylf).items()
                        },
                        orient="columns",
                    )
                )

        return pd.concat(list_df_metadata, ignore_index=True, join="inner")


def metadata_table_component_from_df(df: pd.DataFrame) -> dash_table.DataTable:
    """Build a Dash table component populated with the input dataframe.

    Parameters
    ----------
    df : pd.DataFrame
        input dataframe

    Returns
    -------
    dash_table.DataTable
        dash table component built from input dataframe
    """

    # Change format of columns with string 'date' in their name from string to
    # datetime
    # (this is to allow sorting in the Dash table)
    # TODO: review this, is there a more failsafe way?
    list_date_columns = [
        col for col in df.columns.tolist() if "date" in col.lower()
    ]
    for col in list_date_columns:
        df[col] = pd.to_datetime(df[col]).dt.strftime("%Y-%m-%d")

    # dash table component
    table = dash_table.DataTable(
        id="metadata-table",
        data=df.to_dict("records"),
        data_previous=None,
        selected_rows=[],
        columns=[
            {
                "id": c,
                "name": c,
                "hideable": (True if c != "File" else False),
                "editable": True,
                "presentation": "input",
            }
            for c in df.columns
        ],
        css=[
            {
                "selector": ".dash-spreadsheet td div",
                "rule": """
                    max-height: 20px; min-height: 20px; height: 20px;
                    line-height: 15px;
                    display: block;
                    overflow-y: hidden;
                    """,
            }
        ],  # to fix issue of different cell heights if row is empty;
        # see https://dash.plotly.com/datatable/width#wrapping-onto-multiple-lines-while-constraining-the-height-of-cells # noqa
        row_selectable="multi",
        page_size=25,
        page_action="native",
        fixed_rows={"headers": True},
        # fix header when scrolling vertically
        fixed_columns={"headers": True, "data": 1},
        # fix first column when scrolling laterally
        sort_action="native",
        sort_mode="single",
        tooltip_header={i: {"value": i} for i in df.columns},
        tooltip_data=[
            {
                row_key: {"value": str(row_val), "type": "markdown"}
                for row_key, row_val in row_dict.items()
            }
            for row_dict in df.to_dict("records")
        ],
        style_header={
            "backgroundColor": "rgb(210, 210, 210)",
            "color": "black",
            "fontWeight": "bold",
            "textAlign": "left",
            "fontFamily": "Helvetica",
        },
        style_table={
            "height": "720px",
            "maxHeight": "720px",
            # css overwrites the table height when fixed_rows is enabled;
            # setting height and maxHeight to the same value seems a quick
            # hack to fix it
            # (see https://community.plotly.com/t/setting-datatable-max-height-when-using-fixed-headers/26417/10) # noqa
            "width": "100%",
            "maxWidth": "100%",
            "overflowY": "scroll",
            "overflowX": "scroll",
        },
        style_cell={  # refers to all cells (the whole table)
            "textAlign": "left",
            "padding": 7,
            "minWidth": 70,
            "width": 175,
            "maxWidth": 450,
            "fontFamily": "Helvetica",
        },
        style_data={  # refers to data cells (all except header and filter)
            "color": "black",
            "backgroundColor": "white",
            "overflow": "hidden",
            "textOverflow": "ellipsis",
        },
        style_header_conditional=[
            {
                "if": {"column_id": "File"},
                # TODO: consider getting file from app_storage
                "backgroundColor": "rgb(200, 200, 400)",
            }
        ],
        style_data_conditional=[
            {
                "if": {"column_id": "File", "row_index": "odd"},
                "backgroundColor": "rgb(220, 220, 420)",  # darker blue
            },
            {
                "if": {"column_id": "File", "row_index": "even"},
                "backgroundColor": "rgb(235, 235, 255)",  # lighter blue
            },
            {
                "if": {
                    "column_id": [c for c in df.columns if c != "File"],
                    "row_index": "odd",
                },
                "backgroundColor": "rgb(240, 240, 240)",  # gray
            },
        ],
    )

    return table


def set_edited_row_checkbox_to_true(
    data_previous: list[dict], data: list[dict], list_selected_rows: list[int]
) -> list[int]:
    """Set a row's checkbox to True when its data is edited.

    Parameters
    ----------
    data_previous : list[dict]
        a list of dictionaries holding the previous state of the table
        (read-only)
    data : list[dict]
        a list of dictionaries holding the table data
    list_selected_rows : list[int]
        a list of indices for the currently selected rows

    Returns
    -------
    list_selected_rows : list[int]
        a list of indices for the currently selected rows
    """

    # Compute difference between current and previous table
    # TODO: faster if I compare dicts rather than dfs?
    # (that would be: find the dict in the 'data' list with
    # same key but different value)
    df = pd.DataFrame(data=data)
    df_previous = pd.DataFrame(data_previous)

    # ignore static type checking here,
    # see https://github.com/pandas-dev/pandas-stubs/issues/256
    df_diff = df.merge(df_previous, how="outer", indicator=True).loc[
        lambda x: x["_merge"] == "left_only"  # type: ignore
    ]

    # Update the set of selected rows
    list_selected_rows += [
        i for i in df_diff.index.tolist() if i not in list_selected_rows
    ]

    return list_selected_rows


def export_selected_rows_as_yaml(
    data: list[dict], list_selected_rows: list[int], app_storage: dict
) -> None:
    """Export selected rows as yaml files.

    Parameters
    ----------
    data : list[dict]
        a list of dictionaries holding the table data
    list_selected_rows : list[int]
        a list of indices for the currently selected rows
    app_storage : dict
        _description_
    """

    # Export selected rows
    for row in [data[i] for i in list_selected_rows]:
        # extract key per row
        key = row[app_storage["metadata_key_field_str"]].split(".")[
            0
        ]  # remove video extension

        # write each row to yaml
        yaml_filename = key + ".metadata.yaml"
        with open(
            pl.Path(app_storage["videos_dir_path"]) / yaml_filename, "w"
        ) as yamlf:
            yaml.dump(row, yamlf, sort_keys=False)

    return


<<<<<<< HEAD
def get_dataframes_to_combine(
    list_selected_videos: list,
    slider_start_end_labels: list,
    app_storage: dict,
):
    # build list of h5 files for the selected videos
    # TODO: provide an option to export as h5 or csv
    # TODO: try to make it generic to any pose estim library?
    # TODO: what is several pose_estimation_model_str are provided?
    # (right now DLC)
    list_h5_file_paths = [
        pl.Path(app_storage["config"]["pose_estimation_results_path"])
        / (
            pl.Path(vd).stem
            + app_storage["config"]["pose_estimation_model_str"]
            + ".h5"
        )
        for vd in list_selected_videos
    ]

    # loop thru videos and h5 files to read dataframe and
    # extract subset of rows
    list_df_to_export = []
    for h5, video in zip(list_h5_file_paths, list_selected_videos):

        # get the metadata file for this video
        # (built from video filename)
        yaml_filename = pl.Path(app_storage["config"]["videos_dir_path"]) / (
            pl.Path(video).stem + ".metadata.yaml"
        )

        # extract the frame numbers
        # from the slider position
        with open(yaml_filename, "r") as yf:
            metadata = yaml.safe_load(yf)
            # extract frame start/end
            frame_start_end = [
                metadata["Events"][x] for x in slider_start_end_labels
            ]
            # extract ROI paths
            # TODO
            # ...

        # read h5 as dataframe and add 'File'
        # as the outermost level of the (multi) index
        df = pd.concat(
            [pd.read_hdf(h5)],
            keys=[video],
            names=[app_storage["config"]["metadata_key_field_str"]],
            axis=1,
        )

        # add ROI and event tag per bodypart
        # TODO: is there a nicer way using pandas?
        # right now levels are hardcoded....
        # TODO: ideally event_tags are not repeated per bodypart
        # alternative; set as index? add frame from index?
        # # df = df.set_index([df.index, "event_tag"])
        metadata["Events"] = dict(
            sorted(
                metadata["Events"].items(),
                key=lambda item: item[1],
            )
        )  # ensure keys are sorted by value
        list_keys = list(metadata["Events"].keys())
        list_next_keys = list_keys[1:]
        list_next_keys.append("NAN")
        for vd in df.columns.get_level_values(0).unique().to_list():
            for scorer in df.columns.get_level_values(1).unique().to_list():
                for bdprt in df.columns.get_level_values(2).unique().to_list():
                    # assign ROI (placeholder for now)
                    # TODO: read from yaml and assign
                    df[vd, scorer, bdprt, "ROI"] = ""

                    # assign event_tag per bodypart
                    for ky, next_ky in zip(list_keys, list_next_keys):
                        df.loc[
                            (df.index >= metadata["Events"][ky])
                            & (
                                df.index
                                < metadata["Events"].get(next_ky, math.inf)
                            ),
                            (vd, scorer, bdprt, "event_tag"),
                        ] = ky

        # sort to ensure best performance
        # when accessing data
        # TODO: keep original bodyparts order?
        # rn: sorting alphabetically by bodypart
        df.sort_index(
            axis=1, level=["bodyparts"], ascending=[True], inplace=True
        )

        # select subset of rows based on
        # frame numbers from slider (both inclusive)
        # (index as frame number)
        list_df_to_export.append(
            df[
                (df.index >= frame_start_end[0])
                & (df.index <= frame_start_end[1])
            ]
        )

    return list_df_to_export
=======
def assign_roi_colors(
    roi_names: list[str],
    cmap: list[str] = px.colors.qualitative.Dark24,
) -> dict:
    """
    Match ROI names to colors

    Parameters
    ----------
    roi_names : list of str
        List of ROI names
    cmap : list of str
        colormap for ROIs.
        Defaults to plotly.express.colors.qualitative.Dark24.
        Each color is a string in hex format, e.g. '#FD3216'

    Returns
    -------
    dict
        Dictionary with keys:
        - roi2color: dict mapping ROI names to colors
        - color2roi: dict mapping colors to ROI names
    """

    # Prepare roi-to-color mapping
    roi_color_pairs = [
        (roi, cmap[i % len(cmap)]) for i, roi in enumerate(roi_names)
    ]

    # roi-to-color and color-to-roi dicts
    roi2color = {}
    color2roi = {}
    for roi, color in roi_color_pairs:
        roi2color[roi] = color
        color2roi[color] = roi

    return {
        "roi2color": roi2color,
        "color2roi": color2roi,
    }


def get_num_frames(video_path):
    """
    Get the number of frames in a video.

    Parameters
    ----------
    video_path : str
        Path to the video file

    Returns
    -------
    int
        Number of frames in the video
    """
    vidcap = cv2.VideoCapture(video_path)
    return int(vidcap.get(cv2.CAP_PROP_FRAME_COUNT))


def extract_frame(
    video_path: str, frame_number: int, output_path: str
) -> None:
    """
    Extract a single frame from a video and save it.

    Parameters
    ----------
    video_path : str
        Path to the video file
    frame_number : int
        Number of the frame to extract
    output_path : str
        Path to the output image file
    """
    print(f"Extracting frame {frame_number} from video {video_path}")
    vidcap = cv2.VideoCapture(video_path)
    vidcap.set(cv2.CAP_PROP_POS_FRAMES, frame_number)
    success, image = vidcap.read()
    if success:
        cv2.imwrite(output_path, image)
        print(f"Saved frame to {output_path}")
    else:
        print("Error extracting frame from video")


def cache_frame(
    video_path: pl.Path,
    frame_num: int,
    cache_dir: pl.Path = pl.Path.home() / ".WAZP" / "roi_frames",
    frame_suffix: str = "png",
) -> pl.Path:
    """Cache a frame in a .WAZP folder in the home directory.
    This is to avoid extracting the same frame multiple times.

    Parameters
    ----------
    video_path : pl.Path
        Path to the video file
    frame_num : int
        Number of the frame to extract
    cache_dir : pl.Path
        Path to the cache directory
    frame_suffix : str, optional
        Suffix for the frame file, by default ".png"

    Returns
    -------
    pl.Path
        Path to the cached frame .png file
    """

    cache_dir.mkdir(parents=True, exist_ok=True)
    frame_filepath = (
        cache_dir / f"{video_path.stem}_frame-{frame_num}.{frame_suffix}"
    )
    # Extract frame if it is not already cached
    if not frame_filepath.exists():
        extract_frame(
            video_path.as_posix(), frame_num, frame_filepath.as_posix()
        )
    # Remove old frames from cache
    remove_old_frames_from_cache(
        cache_dir, frame_suffix=frame_suffix, keep_last_days=1
    )

    return frame_filepath


def remove_old_frames_from_cache(
    cache_dir: pl.Path, frame_suffix: str = "png", keep_last_days: int = 1
) -> None:
    """Remove all frames from the cache directory that are older
    than keep_last_days days.

    Parameters
    ----------
    cache_dir : pathlib Path
        Path to the cache directory
    frame_suffix : str, optional
        Suffix of the frame files, by default ".png"
    keep_last_days : int, optional
        Number of days to keep, by default 1
    """
    # Get all frame file paths in the cache directory
    cached_frame_paths = [
        cache_dir / file
        for file in cache_dir.iterdir()
        if file.suffix == frame_suffix
    ]
    # Get the time of the oldest frame to keep
    oldest_frame_time = datetime.now() - timedelta(days=keep_last_days)
    # Delete all frames older than the oldest frame to keep
    for frame_path in cached_frame_paths:
        if frame_path.stat().st_mtime < oldest_frame_time.timestamp():
            frame_path.unlink()
    return


def stored_shape_to_table_row(shape: dict) -> dict:
    """Converts a shape, as it is represented in
    roi-storage, to a Dash table row

    Parameters
    ----------
    shape : dict
        Shape dictionary for a single ROI

    Returns
    -------
    dict
        Dictionary with keys:
        - name: ROI name
        - on frame: frame number on which the ROI was last edited
        - path: SVG path for the ROI
    """
    return {
        "name": shape["roi_name"],
        "on frame": shape["drawn_on_frame"],
        "path": shape["path"],
    }


def stored_shape_to_yaml_entry(shape: dict) -> dict:
    """Converts a shape, as it is represented in
    roi-storage, to a dictionary that is meant to be
    written to a yaml file

    Parameters
    ----------
    shape : dict
        Shape dictionary for a single ROI

    Returns
    -------
    dict
        Dictionary with keys:
        - name: ROI name
        - drawn_on_frame: frame number on which the ROI was last edited
        - line_color: color of the ROI edge line
        - path: SVG path for the ROI
    """
    return {
        "name": shape["roi_name"],
        "drawn_on_frame": shape["drawn_on_frame"],
        "line_color": shape["line"]["color"],
        "path": shape["path"],
    }


def yaml_entry_to_stored_shape(roi_entry: dict) -> dict:
    """Converts a single ROI entry from a yaml file to a shape,
    as it is represented in roi-storage

    Parameters
    ----------
    roi_entry : dict
        Dictionary with keys:
        - name: ROI name
        - drawn_on_frame: frame number on which the ROI was last edited
        - line_color: color of the ROI edge line
        - path: SVG path for the ROI

    Returns
    -------
    dict
        Shape dictionary for a single ROI
    """
    return {
        "editable": True,
        "xref": "x",
        "yref": "y",
        "layer": "above",
        "opacity": 1,
        "line": {
            "color": roi_entry["line_color"],
            "width": 4,
            "dash": "solid",
        },
        "fillcolor": "rgba(0, 0, 0, 0)",
        "fillrule": "evenodd",
        "type": "path",
        "path": roi_entry["path"],
        "drawn_on_frame": roi_entry["drawn_on_frame"],
        "roi_name": roi_entry["name"],
    }


def load_rois_from_yaml(yaml_path: pl.Path) -> list:
    """
    Load ROI data from a yaml file

    Parameters
    ----------
    yaml_path : pl.Path
        Path to the yaml file

    Returns
    -------
    list
        List of ROI shape dictionaries bound for roi-storage.
        Empty if no ROIs are found in the yaml file.
    """
    shapes_to_store = []
    if yaml_path.exists():
        with open(yaml_path, "r") as yaml_file:
            metadata = yaml.safe_load(yaml_file)
            if "ROIs" in metadata.keys():
                shapes_to_store = [
                    yaml_entry_to_stored_shape(roi) for roi in metadata["ROIs"]
                ]
            else:
                raise ValueError(f"Could not find key 'ROIs' in {yaml_path}")
    else:
        raise FileNotFoundError(f"Could not find {yaml_path}")

    return shapes_to_store


def are_same_shape(shape0: dict, shape1: dict) -> bool:
    """Checks if two shapes are the same"""
    same_coords = shape0["path"] == shape1["path"]
    same_color = shape0["line"]["color"] == shape1["line"]["color"]
    return same_coords and same_color


def shape_in_list(shape_list: list) -> Callable[[dict], bool]:
    """Checks if a shape is already in a list of shapes"""
    return lambda s: any(are_same_shape(s, s_) for s_ in shape_list)


def shape_drop_custom_keys(shape: dict) -> dict:
    """
    plotly.graph_objects.Figure complains if we include custom
    keys in the shape dictionary, so we remove them here
    """
    new_shape = dict()
    for k in shape.keys() - {"drawn_on_frame", "roi_name"}:
        new_shape[k] = shape[k]
    return new_shape
>>>>>>> 9ae154cf
<|MERGE_RESOLUTION|>--- conflicted
+++ resolved
@@ -274,7 +274,6 @@
     return
 
 
-<<<<<<< HEAD
 def get_dataframes_to_combine(
     list_selected_videos: list,
     slider_start_end_labels: list,
@@ -379,7 +378,8 @@
         )
 
     return list_df_to_export
-=======
+
+
 def assign_roi_colors(
     roi_names: list[str],
     cmap: list[str] = px.colors.qualitative.Dark24,
@@ -679,5 +679,4 @@
     new_shape = dict()
     for k in shape.keys() - {"drawn_on_frame", "roi_name"}:
         new_shape[k] = shape[k]
-    return new_shape
->>>>>>> 9ae154cf
+    return new_shape